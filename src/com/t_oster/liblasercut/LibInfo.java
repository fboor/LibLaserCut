/**
 * This file is part of LibLaserCut.
 * Copyright (C) 2011 - 2014 Thomas Oster <mail@thomas-oster.de>
 *
 * LibLaserCut is free software: you can redistribute it and/or modify
 * it under the terms of the GNU Lesser General Public License as published by
 * the Free Software Foundation, either version 3 of the License, or
 * (at your option) any later version.
 *
 * LibLaserCut is distributed in the hope that it will be useful,
 * but WITHOUT ANY WARRANTY; without even the implied warranty of
 * MERCHANTABILITY or FITNESS FOR A PARTICULAR PURPOSE. See the
 * GNU Lesser General Public License for more details.
 *
 * You should have received a copy of the GNU Lesser General Public License
 * along with LibLaserCut. If not, see <http://www.gnu.org/licenses/>.
 *
 **/
package com.t_oster.liblasercut;

import com.t_oster.liblasercut.drivers.*;

/**
 * This class contains Version information
 * etc from the Library
 * @author Thomas Oster <thomas.oster@rwth-aachen.de>
 */
public class LibInfo
{
  private static String VERSION = "visicut1.7";
  
  public static String getVersion()
  {
    return VERSION;
  }
  
  public static Class[] getSupportedDrivers()
  {
    return new Class[]{
      EpilogZing.class,
      EpilogHelix.class,
      LaosCutter.class,
      GoldCutHPGL.class,
      Lasersaur.class,
      Dummy.class,
      IModelaMill.class,
      SampleDriver.class,
      ExportSVG.class,
<<<<<<< HEAD
      MakeBlockXYPlotter.class
=======
      GenericGcodeDriver.class,
      SmoothieBoard.class,
      Marlin.class
>>>>>>> eb10a017
    };
  }
}<|MERGE_RESOLUTION|>--- conflicted
+++ resolved
@@ -46,13 +46,10 @@
       IModelaMill.class,
       SampleDriver.class,
       ExportSVG.class,
-<<<<<<< HEAD
-      MakeBlockXYPlotter.class
-=======
+      MakeBlockXYPlotter.class,
       GenericGcodeDriver.class,
       SmoothieBoard.class,
       Marlin.class
->>>>>>> eb10a017
     };
   }
 }